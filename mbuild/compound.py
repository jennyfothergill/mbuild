--- conflicted
+++ resolved
@@ -136,15 +136,12 @@
     periodicity : np.ndarray, shape=(3,), dtype=float, optional, default=[0, 0, 0]
         The periodic lengths of the Compound in the x, y and z directions.
         Defaults to zeros which is treated as non-periodic.
-<<<<<<< HEAD
+    port_particle : bool, optional, default=False
+        Whether or not this Compound is part of a Port
     rigid : bool, optional, default=False
         Designates if the Compound should be treated as a rigid body.
         If True, the Compound and all subcompounds are treated as a single
         rigid body.
-=======
-    port_particle : bool, optional, default=False
-        Whether or not this Compound is part of a Port
->>>>>>> f76f48a7
 
     Attributes
     ----------
@@ -160,10 +157,8 @@
         compound is the root of the containment hierarchy.
     referrers : set
         Other compounds that reference this part with labels.
-<<<<<<< HEAD
     rigid_id : int, default=None
         Integer ID of the rigid body the Compound is associated with.
-=======
     boundingbox
     center
     n_particles
@@ -171,7 +166,6 @@
     root
     xyz
     xyz_with_ports
->>>>>>> f76f48a7
 
     """
     def __init__(self, subcompounds=None, name=None, pos=None, charge=0.0,
@@ -522,15 +516,12 @@
             Add the part to self.children.
         replace : bool, optional, default=True
             Replace the label if it already exists.
-<<<<<<< HEAD
+        inherit_periodicity : bool, optional, default=True
+            Replace the periodicity of self with the periodicity of the
+            Compound being added
         increment_rigid : bool, optional, default=True
             If the Compound to be added is rigid, increment the rigid_id,
             otherwise, use the same rigid_id as the parent Compound.
-=======
-        inherit_periodicity : bool, optional, default=True
-            Replace the periodicity of self with the periodicity of the
-            Compound being added
->>>>>>> f76f48a7
 
         """
         # Support batch add via lists, tuples and sets.
@@ -645,14 +636,10 @@
         for child in self.children:
             child.remove(yet_to_remove)
 
-<<<<<<< HEAD
         if any_rigid:
             # Reset rigid_id's to ensure consecutiveness
             self.root.reset_rigid()
 
-
-=======
->>>>>>> f76f48a7
     def _remove_references(self, removed_part):
         """Remove labels pointing to this part and vice versa. """
         removed_part.parent = None
@@ -1048,20 +1035,7 @@
 
         structure = self.to_parmed(**kwargs)
 
-<<<<<<< HEAD
-        if box is None:
-            box = self._gen_box()
-        write_hoomdxml(structure, filename, forcefield, box,
-                       [id for id in self.rigid_ids()], **kwargs)
-
-    def save_gsd(self, filename, structure, forcefield_name,
-                 forcefield_files, box=None, **kwargs):
-        """ """
-        from mbuild.formats.gsdwriter import write_gsd
-        forcefield = False
-=======
         # Apply a force field with foyer if specified
->>>>>>> f76f48a7
         if forcefield_name or forcefield_files:
             from foyer import Forcefield
             ff = Forcefield(forcefield_files=forcefield_files,
