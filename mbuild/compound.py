from __future__ import print_function, division

__all__ = ['load', 'clone', 'Compound', 'Particle']

import collections
from collections import OrderedDict, defaultdict
from copy import deepcopy
import itertools
import os
import sys
import tempfile
from warnings import warn

import mdtraj as md
import numpy as np
from oset import oset as OrderedSet
import parmed as pmd
from parmed.periodic_table import AtomicNum, element_by_name, Mass
import simtk.openmm.app.element as elem
from six import integer_types, string_types

from mbuild.bond_graph import BondGraph
from mbuild.box import Box
from mbuild.coordinate_transform import translate
from mbuild.exceptions import MBuildError
from mbuild.formats.hoomdxml import write_hoomdxml
from mbuild.formats.lammpsdata import write_lammpsdata
from mbuild.formats.gsdwriter import write_gsd
from mbuild.periodic_kdtree import PeriodicCKDTree
from mbuild.utils.io import run_from_ipython, import_
from mbuild.coordinate_transform import _translate, _rotate

<<<<<<< HEAD
def load(filename, relative_to_module=None, compound=None, coords_only=False, **kwargs):
    """Load a file into an mBuild Compound.
=======
def load(filename, relative_to_module=None, compound=None, coords_only=False,
         rigid=False, **kwargs):
    """Load a file into an mbuild compound.
>>>>>>> 3072c6cf

    Files are read using the MDTraj package. Please refer to http://mdtraj.org/
    1.8.0/load_functions.html for supported formats.

    Parameters
    ----------
    filename : str
        Name of the file from which to load atom and bond information.
    relative_to_module : str, optional, default=None
        Instead of looking in the current working directory, look for the file
        where this module is defined. This is typically used in Compound
        classes that will be instantiated from a different directory
        (such as the Compounds located in mbuild.lib).
    compound : mb.Compound, optional, default=None
        Existing compound to load atom and bond information into.
    coords_only : bool, optional, default=False
        Only load the coordinates into an existing compoint.
<<<<<<< HEAD
    ref_distance : float, default=1.0
        Reference distance for conversion to reduced units
    ref_mass : float, default=1.0
        Reference mass for conversion to reduced units
    ref_energy : float, default=1.0
        Reference energy for conversion to reduced units
=======
    rigid : bool, optional
        Treat the compound as a rigid body
>>>>>>> 3072c6cf

    Returns
    -------
    compound : mb.Compound

    """
    # Handle mbuild *.py files containing a class that wraps a structure file
    # in its own folder. E.g., you build a system from ~/foo.py and it imports
    # from ~/bar/baz.py where baz.py loads ~/bar/baz.pdb.
    if relative_to_module:
        script_path = os.path.realpath(sys.modules[relative_to_module].__file__)
        file_dir = os.path.dirname(script_path)
        filename = os.path.join(file_dir, filename)

    if compound is None:
        compound = Compound()

    traj = md.load(filename, **kwargs)
    compound.from_trajectory(traj, frame=-1, coords_only=coords_only)
    if rigid:
        compound.label_rigid_bodies()
    return compound


def clone(existing_compound, clone_of=None, root_container=None):
    """A faster alternative to deepcopying.

    Does not resolve circular dependencies. This should be safe provided
    you never try to add the top of a Compound hierarchy to a
    sub-Compound.

    Parameters
    ----------
    existing_compound : mb.Compound
        Existing Compound that will be copied

    Other Parameters
    ----------------
    clone_of : dict, optional
    root_container : mb.Compound, optional

    """
    if clone_of is None:
        clone_of = dict()

    newone = existing_compound._clone(clone_of=clone_of,
                                      root_container=root_container)
    existing_compound._clone_bonds(clone_of=clone_of)
    return newone


class Compound(object):
    """A building block in the mBuild hierarchy.

    Compound is the superclass of all composite building blocks in the mBuild
    hierarchy. That is, all composite building blocks must inherit from
    compound, either directly or indirectly. The design of Compound follows the
    Composite design pattern (Gamma, Erich; Richard Helm; Ralph Johnson; John
    M. Vlissides (1995). Design Patterns: Elements of Reusable Object-Oriented
    Software. Addison-Wesley. p. 395. ISBN 0-201-63361-2.), with Compound being
    the composite, and Particle playing the role of the primitive (leaf) part,
    where Particle is in fact simply an alias to the Compound class.

    Compound maintains a list of children (other Compounds contained within),
    and provides a means to tag the children with labels, so that the compounds
    can be easily looked up later. Labels may also point to objects outside the
    Compound's containment hierarchy. Compound has built-in support for copying
    and deepcopying Compound hierarchies, enumerating particles or bonds in the
    hierarchy, proximity based searches, visualization, I/O operations, and a
    number of other convenience methods.

    Parameters
    ----------
    subcompounds : mb.Compound or list of mb.Compound, optional, default=None
        One or more compounds to be added to self.
    name : str, optional, default=self.__class__.__name__
        The type of Compound.
    pos : np.ndarray, shape=(3,), dtype=float, optional, default=[0, 0, 0]
        The position of the Compound in Cartestian space
    charge : float, optional, default=0.0
        Currently not used. Likely removed in next release.
    periodicity : np.ndarray, shape=(3,), dtype=float, optional, default=[0, 0, 0]
        The periodic lengths of the Compound in the x, y and z directions.
        Defaults to zeros which is treated as non-periodic.
    port_particle : bool, optional, default=False
        Whether or not this Compound is part of a Port

    Attributes
    ----------
    bond_graph : mb.BondGraph
        Graph-like object that stores bond information for this Compound
    children : OrderedSet
        Contains all children (other Compounds).
    labels : OrderedDict
        Labels to Compound/Atom mappings. These do not necessarily need not be
        in self.children.
    parent : mb.Compound
        The parent Compound that contains this part. Can be None if this
        compound is the root of the containment hierarchy.
    referrers : set
        Other compounds that reference this part with labels.
    rigid_id : int, default=None
        The ID of the rigid body that this Compound belongs to.  Only Particles
        (the bottom of the containment hierarchy) can have integer values for
        `rigid_id`. Compounds containing rigid particles will always have 
        `rigid_id == None`. See also `contains_rigid`.
    boundingbox
    center
    contains_rigid
    max_rigid_id
    n_particles
    n_bonds
    root
    xyz
    xyz_with_ports

    """

    def __init__(self, subcompounds=None, name=None, pos=None, charge=0.0,
                 periodicity=None, port_particle=False):
        super(Compound, self).__init__()

        if name:
            if not isinstance(name, string_types):
                raise ValueError('Compound.name should be a string. You passed '
                                 '{}'.format(name))
            self.name = name
        else:
            self.name = self.__class__.__name__

        # A periodicity of zero in any direction is treated as non-periodic.
        if periodicity is None:
            self._periodicity = np.array([0.0, 0.0, 0.0])
        else:
            self._periodicity = np.asarray(periodicity)

        if pos is not None:
            self._pos = np.asarray(pos, dtype=float)
        else:
            self._pos = np.zeros(3)

        self.charge = charge

        self.parent = None
        self.children = OrderedSet()
        self.labels = OrderedDict()
        self.referrers = set()

        self.bond_graph = None
        self.port_particle = port_particle

        self._rigid_id = None
        self._contains_rigid = False
        self._check_if_contains_rigid_bodies = False

        # self.add() must be called after labels and children are initialized.
        if subcompounds:
            self.add(subcompounds)

    def particles(self, include_ports=False):
        """Return all Particles of the Compound.

        Parameters
        ----------
        include_ports : bool, optional, default=False
            Include port particles

        Yields
        -------
        mb.Compound
            The next Particle in the Compound

        """
        if not self.children:
            yield self
        else:
            for particle in self._particles(include_ports):
                yield particle

    def _particles(self, include_ports=False):
        """Return all Particles of the Compound. """
        for child in self.successors():
            if not child.children:
                if include_ports or not child.port_particle:
                    yield child

    def successors(self):
        """Yield Compounds below self in the hierarchy.

        Yields
        -------
        mb.Compound
            The next Particle below self in the hierarchy

        """
        if not self.children:
            return
        for part in self.children:
            # Parts local to the current Compound.
            yield part
            # Parts further down the hierarchy.
            for subpart in part.successors():
                yield subpart

    @property
    def n_particles(self):
        """Return the number of Particles in the Compound.

        Returns
        -------
        int
            The number of Particles in the Compound

        """
        if not self.children:
            return 1
        else:
            return self._n_particles(include_ports=False)

    def _n_particles(self, include_ports=False):
        """Return the number of Particles in the Compound. """
        return sum(1 for _ in self._particles(include_ports))

    def _contains_only_ports(self):
        for part in self.children:
            if not part.port_particle:
                return False
        return True

    def ancestors(self):
        """Generate all ancestors of the Compound recursively.

        Yields
        ------
        mb.Compound
            The next Compound above self in the hierarchy

        """
        if self.parent is not None:
            yield self.parent
            for ancestor in self.parent.ancestors():
                yield ancestor

    @property
    def root(self):
        """The Compound at the top of self's hierarchy.

        Returns
        -------
        mb.Compound
            The Compound at the top of self's hierarchy

        """
        parent = None
        for parent in self.ancestors():
            pass
        if parent is None:
            return self
        return parent

    def particles_by_name(self, name):
        """Return all Particles of the Compound with a specific name

        Parameters
        ----------
        name : str
            Only particles with this name are returned

        Yields
        ------
        mb.Compound
            The next Particle in the Compound with the user-specified name

        """
        for particle in self.particles():
            if particle.name == name:
                yield particle

    @property
    def rigid_id(self):
        return self._rigid_id

    @rigid_id.setter
    def rigid_id(self, value):
        if self._contains_only_ports():
            self._rigid_id = value
            for ancestor in self.ancestors():
                ancestor._check_if_contains_rigid_bodies = True
        else:
            raise AttributeError("rigid_id is immutable for Compounds that are "
                                 "not at the bottom of the containment hierarchy.")

    @property
    def contains_rigid(self):
        """Returns True if the Compound contains rigid bodies

        If the Compound contains any particle with a rigid_id != None 
        then contains_rigid will return True. If the Compound has no
        children (i.e. the Compound resides at the bottom of the containment
        hierarchy) then contains_rigid will return False.

        Returns
        -------
        bool
            True if the Compound contains any particle with a rigid_id != None

        Notes
        -----
        The private variable '_check_if_contains_rigid_bodies' is used to help
        cache the status of 'contains_rigid'. If '_check_if_contains_rigid_bodies'
        is False, then the rigid body containment of the Compound has not changed,
        and the particle tree is not traversed, boosting performance.

        """
        if self._check_if_contains_rigid_bodies:
            self._check_if_contains_rigid_bodies = False
            if any(particle.rigid_id is not None for particle in self._particles()):
                self._contains_rigid = True
            else:
                self._contains_rigid = False
        return self._contains_rigid

    @property
    def max_rigid_id(self):
        """Returns the maximum rigid body ID contained in the Compound.

        This is usually used by compound.root to determine the maximum
        rigid_id in the containment hierarchy.

        Returns
        -------
        int or None
            The maximum rigid body ID contained in the Compound. If no
            rigid body IDs are found, None is returned

        """
        try:
            return max([particle.rigid_id for particle in self.particles()
                        if particle.rigid_id is not None])
        except ValueError:
            return

    def rigid_particles(self, rigid_id=None):
        """Generate all particles in rigid bodies.

        If a rigid_id is specified, then this function will only yield particles
        with a matching rigid_id.

        Parameters
        ----------
        rigid_id : int, optional
            Include only particles with this rigid body ID

        Yields
        ------
        mb.Compound
            The next particle with a rigid_id that is not None, or the next
            particle with a matching rigid_id if specified

        """
        for particle in self.particles():
            if rigid_id is not None:
                if particle.rigid_id == rigid_id:
                    yield particle
            else:
                if particle.rigid_id is not None:
                    yield particle

    def label_rigid_bodies(self, discrete_bodies=None, rigid_particles=None):
        """Designate which Compounds should be treated as rigid bodies

        If no arguments are provided, this function will treat the compound
        as a single rigid body by providing all particles in `self` with the
        same rigid_id. If `discrete_bodies` is not None, each instance of 
        a Compound with a name found in `discrete_bodies` will be treated as a 
        unique rigid body. If `rigid_particles` is not None, only Particles 
        (Compounds at the bottom of the containment hierarchy) matching this name 
        will be considered part of the rigid body.

        Parameters
        ----------
        discrete_bodies : str or list of str, optional, default=None
            Name(s) of Compound instances to be treated as unique rigid bodies.
            Compound instances matching this (these) name(s) will be provided 
            with unique rigid_ids
        rigid_particles : str or list of str, optional, default=None
            Name(s) of Compound instances at the bottom of the containment
            hierarchy (Particles) to be included in rigid bodies. Only Particles
            matching this (these) name(s) will have their rigid_ids altered to 
            match the rigid body number.

        Examples
        --------
        Creating a rigid benzene

        >>> import mbuild as mb
        >>> from mbuild.utils.io import get_fn
        >>> benzene = mb.load(get_fn('benzene.mol2'))
        >>> benzene.label_rigid_bodies()

        Creating a semi-rigid benzene, where only the carbons are treated as
        a rigid body

        >>> import mbuild as mb
        >>> from mbuild.utils.io import get_fn
        >>> benzene = mb.load(get_fn('benzene.mol2'))
        >>> benzene.label_rigid_bodies(rigid_particles='C')

        Create a box of rigid benzenes, where each benzene has a unique rigid
        body ID.

        >>> import mbuild as mb
        >>> from mbuild.utils.io import get_fn
        >>> benzene = mb.load(get_fn('benzene.mol2'))
        >>> benzene.name = 'Benzene'
        >>> filled = mb.fill_box(benzene,
        ...                      n_compounds=10,
        ...                      box=[0, 0, 0, 4, 4, 4])
        >>> filled.label_rigid_bodies(distinct_bodies='Benzene')

        Create a box of semi-rigid benzenes, where each benzene has a unique
        rigid body ID and only the carbon portion is treated as rigid.

        >>> import mbuild as mb
        >>> from mbuild.utils.io import get_fn
        >>> benzene = mb.load(get_fn('benzene.mol2'))
        >>> benzene.name = 'Benzene'
        >>> filled = mb.fill_box(benzene,
        ...                      n_compounds=10,
        ...                      box=[0, 0, 0, 4, 4, 4])
        >>> filled.label_rigid_bodies(distinct_bodies='Benzene',
        ...                           rigid_particles='C')

        """
        if discrete_bodies is not None:
            if isinstance(discrete_bodies, string_types):
                discrete_bodies = [discrete_bodies]
        if rigid_particles is not None:
            if isinstance(rigid_particles, string_types):
                rigid_particles = [rigid_particles]

        if self.root.max_rigid_id is not None:
            rigid_id = self.root.max_rigid_id + 1
            warn("{} rigid bodies already exist.  Incrementing 'rigid_id'"
                 "starting from {}.".format(rigid_id, rigid_id))
        else:
            rigid_id = 0

        for successor in self.successors():
            if discrete_bodies and successor.name not in discrete_bodies:
                continue
            for particle in successor.particles():
                if rigid_particles and particle.name not in rigid_particles:
                    continue
                particle.rigid_id = rigid_id
            if discrete_bodies:
                rigid_id += 1

    def unlabel_rigid_bodies(self):
        """Remove all rigid body labels from the Compound """
        self._check_if_contains_rigid_bodies = True
        for child in self.children:
            child._check_if_contains_rigid_bodies = True
        for particle in self.particles():
            particle.rigid_id = None

    def _increment_rigid_ids(self, increment):
        """Increment the rigid_id of all rigid Particles in a Compound

        Adds `increment` to the rigid_id of all Particles in `self` that
        already have an integer rigid_id.
        """
        for particle in self.particles():
            if particle.rigid_id is not None:
                particle.rigid_id += increment

    def _reorder_rigid_ids(self):
        """Reorder rigid body IDs ensuring consecutiveness.

        Primarily used internally to ensure consecutive rigid_ids following 
        removal of a Compound.

        """
        max_rigid = self.max_rigid_id
        unique_rigid_ids = sorted(set([p.rigid_id for p in self.rigid_particles()]))
        n_unique_rigid = len(unique_rigid_ids)
        if max_rigid and n_unique_rigid != max_rigid + 1:
            missing_rigid_id = (unique_rigid_ids[-1] * (unique_rigid_ids[-1] + 1))/2 - sum(unique_rigid_ids)
            for successor in self.successors():
                if successor.rigid_id is not None:
                    if successor.rigid_id > missing_rigid_id:
                        successor.rigid_id -= 1
            if self.rigid_id:
                if self.rigid_id > missing_rigid_id:
                    self.rigid_id -= 1

    def add(self, new_child, label=None, containment=True, replace=False,
            inherit_periodicity=True, reset_rigid_ids=True):
        """Add a part to the Compound.

        Note:
            This does not necessarily add the part to self.children but may
            instead be used to add a reference to the part to self.labels. See
            'containment' argument.

        Parameters
        ----------
        new_child : mb.Compound or list-like of mb.Compound
            The object(s) to be added to this Compound.
        label : str, optional
            A descriptive string for the part.
        containment : bool, optional, default=True
            Add the part to self.children.
        replace : bool, optional, default=True
            Replace the label if it already exists.
        inherit_periodicity : bool, optional, default=True
            Replace the periodicity of self with the periodicity of the
            Compound being added
        reset_rigid_ids : bool, optional, default=True
            If the Compound to be added contains rigid bodies, reset the 
            rigid_ids such that values remain distinct from rigid_ids
            already present in `self`. Can be set to False if attempting
            to add Compounds to an existing rigid body.

        """
        # Support batch add via lists, tuples and sets.
        if (isinstance(new_child, collections.Iterable) and
                not isinstance(new_child, string_types)):
            for child in new_child:
                self.add(child, reset_rigid_ids=reset_rigid_ids)
            return

        if not isinstance(new_child, Compound):
            raise ValueError('Only objects that inherit from mbuild.Compound '
                             'can be added to Compounds. You tried to add '
                             '"{}".'.format(new_child))

        if new_child.contains_rigid or new_child.rigid_id is not None:
            if self.contains_rigid and reset_rigid_ids:
                new_child._increment_rigid_ids(increment=self.max_rigid_id + 1)
            self._check_if_contains_rigid_bodies = True
        if self.rigid_id is not None:
            self.rigid_id = None

        # Create children and labels on the first add operation
        if self.children is None:
            self.children = OrderedSet()
        if self.labels is None:
            self.labels = OrderedDict()

        if containment:
            if new_child.parent is not None:
                raise MBuildError('Part {} already has a parent: {}'.format(
                    new_child, new_child.parent))
            self.children.add(new_child)
            new_child.parent = self

            if new_child.bond_graph is not None:
                if self.root.bond_graph is None:
                    self.root.bond_graph = new_child.bond_graph
                else:
                    self.root.bond_graph.compose(new_child.bond_graph)

                new_child.bond_graph = None

        # Add new_part to labels. Does not currently support batch add.
        if label is None:
            label = '{0}[$]'.format(new_child.__class__.__name__)

        if label.endswith('[$]'):
            label = label[:-3]
            if label not in self.labels:
                self.labels[label] = []
            label_pattern = label + '[{}]'

            count = len(self.labels[label])
            self.labels[label].append(new_child)
            label = label_pattern.format(count)

        if not replace and label in self.labels:
            raise MBuildError('Label "{0}" already exists in {1}.'.format(
                label, self))
        else:
            self.labels[label] = new_child
        new_child.referrers.add(self)

        if (inherit_periodicity and isinstance(new_child, Compound) and
                new_child.periodicity.any()):
            self.periodicity = new_child.periodicity

    def remove(self, objs_to_remove):
        """Remove children from the Compound.

        Parameters
        ----------
        objs_to_remove : mb.Compound or list of mb.Compound
            The Compound(s) to be removed from self

        """
        if not self.children:
            return

        if not hasattr(objs_to_remove, '__iter__'):
            objs_to_remove = [objs_to_remove]
        objs_to_remove = set(objs_to_remove)

        if len(objs_to_remove) == 0:
            return

        remove_from_here = objs_to_remove.intersection(self.children)
        self.children -= remove_from_here
        yet_to_remove = objs_to_remove - remove_from_here

        for removed in remove_from_here:
            for child in removed.children:
                removed.remove(child)

        for removed_part in remove_from_here:
            if removed_part.rigid_id is not None:
                for ancestor in removed_part.ancestors():
                    ancestor._check_if_contains_rigid_bodies = True
            if self.root.bond_graph and self.root.bond_graph.has_node(removed_part):
                self.root.bond_graph.remove_node(removed_part)
            self._remove_references(removed_part)

        # Remove the part recursively from sub-compounds.
        for child in self.children:
            child.remove(yet_to_remove)
            if child.contains_rigid:
                self.root._reorder_rigid_ids()

    def _remove_references(self, removed_part):
        """Remove labels pointing to this part and vice versa. """
        removed_part.parent = None

        # Remove labels in the hierarchy pointing to this part.
        referrers_to_remove = set()
        for referrer in removed_part.referrers:
            if removed_part not in referrer.ancestors():
                for label, referred_part in list(referrer.labels.items()):
                    if referred_part is removed_part:
                        del referrer.labels[label]
                        referrers_to_remove.add(referrer)
        removed_part.referrers -= referrers_to_remove

        # Remove labels in this part pointing into the hierarchy.
        labels_to_delete = []
        if isinstance(removed_part, Compound):
            for label, part in list(removed_part.labels.items()):
                if not isinstance(part, Compound):
                    for p in part:
                        self._remove_references(p)
                elif removed_part not in part.ancestors():
                    try:
                        part.referrers.discard(removed_part)
                    except KeyError:
                        pass
                    else:
                        labels_to_delete.append(label)
        for label in labels_to_delete:
            removed_part.labels.pop(label, None)

    def referenced_ports(self):
        """Return all Ports referenced by this Compound.

        Returns
        -------
        list of mb.Compound
            A list of all ports referenced by the Compound

        """
        from mbuild.port import Port
        return [port for port in self.labels.values()
                if isinstance(port, Port)]

    def all_ports(self):
        """Return all Ports referenced by this Compound and its successors

        Returns
        -------
        list of mb.Compound
            A list of all Ports referenced by this Compound and its successors

        """
        from mbuild.port import Port
        return [successor for successor in self.successors()
                if isinstance(successor, Port)]

    def available_ports(self):
        """Return all unoccupied Ports referenced by this Compound.

        Returns
        -------
        list of mb.Compound
            A list of all unoccupied ports referenced by the Compound

        """
        from mbuild.port import Port
        return [port for port in self.labels.values()
                if isinstance(port, Port) and not port.used]

    def bonds(self):
        """Return all bonds in the Compound and sub-Compounds.

        Yields
        -------
        tuple of mb.Compound
            The next bond in the Compound

        See Also
        --------
        bond_graph.edges_iter : Iterates over all edges in a BondGraph

        """
        if self.root.bond_graph:
            if self.root == self:
                return self.root.bond_graph.edges_iter()
            else:
                return self.root.bond_graph.subgraph(self.particles()).edges_iter()
        else:
            return iter(())

    @property
    def n_bonds(self):
        """Return the number of bonds in the Compound.

        Returns
        -------
        int
            The number of bonds in the Compound

        """
        return sum(1 for _ in self.bonds())

    def add_bond(self, particle_pair):
        """Add a bond between two Particles.

        Parameters
        ----------
        particle_pair : indexable object, length=2, dtype=mb.Compound
            The pair of Particles to add a bond between

        """
        if self.root.bond_graph is None:
            self.root.bond_graph = BondGraph()

        self.root.bond_graph.add_edge(particle_pair[0], particle_pair[1])

    def generate_bonds(self, name_a, name_b, dmin, dmax):
        """Add Bonds between all pairs of types a/b within [dmin, dmax].

        Parameters
        ----------
        name_a : str
            The name of one of the Particles to be in each bond
        name_b : str
            The name of the other Particle to be in each bond
        dmin : float
            The minimum distance between Particles for considering a bond
        dmax : float
            The maximum distance between Particles for considering a bond

        """
        particle_kdtree = PeriodicCKDTree(data=self.xyz, bounds=self.periodicity)
        particle_array = np.array(list(self.particles()))
        added_bonds = list()
        for p1 in self.particles_by_name(name_a):
            nearest = self.particles_in_range(p1, dmax, max_particles=20,
                                              particle_kdtree=particle_kdtree,
                                              particle_array=particle_array)
            for p2 in nearest:
                if p2 == p1:
                    continue
                bond_tuple = (p1, p2) if id(p1) < id(p2) else (p2, p1)
                if bond_tuple in added_bonds:
                    continue
                min_dist = self.min_periodic_distance(p2.pos, p1.pos)
                if (p2.name == name_b) and (dmin <= min_dist <= dmax):
                    self.add_bond((p1, p2))
                    added_bonds.append(bond_tuple)

    def remove_bond(self, particle_pair):
        """Deletes a bond between a pair of Particles

        Parameters
        ----------
        particle_pair : indexable object, length=2, dtype=mb.Compound
            The pair of Particles to remove the bond between

        """
        if self.root.bond_graph is None or not self.root.bond_graph.has_edge(*particle_pair):
            warn("Bond between {} and {} doesn't exist!".format(*particle_pair))
            return
        self.root.bond_graph.remove_edge(*particle_pair)

    @property
    def pos(self):
        if not self.children:
            return self._pos
        else:
            return self.center

    @pos.setter
    def pos(self, value):
        if not self.children:
            self._pos = value
        else:
            raise MBuildError('Cannot set position on a Compound that has'
                              ' children.')

    @property
    def periodicity(self):
        return self._periodicity

    @periodicity.setter
    def periodicity(self, periods):
        self._periodicity = np.array(periods)

    @property
    def xyz(self):
        """Return all particle coordinates in this compound.

        Returns
        -------
        pos : np.ndarray, shape=(n, 3), dtype=float
            Array with the positions of all particles.
        """
        if not self.children:
            pos = np.expand_dims(self._pos, axis=0)
        else:
            arr = np.fromiter(itertools.chain.from_iterable(
                particle.pos for particle in self.particles()), dtype=float)
            pos = arr.reshape((-1, 3))
        return pos

    @property
    def xyz_with_ports(self):
        """Return all particle coordinates in this compound including ports.

        Returns
        -------
        pos : np.ndarray, shape=(n, 3), dtype=float
            Array with the positions of all particles and ports.

        """
        if not self.children:
            pos = self._pos
        else:
            arr = np.fromiter(itertools.chain.from_iterable(
                particle.pos for particle in self.particles(include_ports=True)), dtype=float)
            pos = arr.reshape((-1, 3))
        return pos

    @xyz.setter
    def xyz(self, arrnx3):
        """Set the positions of the particles in the Compound, excluding the Ports.

        This function does not set the position of the ports.

        Parameters
        ----------
        arrnx3 : np.ndarray, shape=(n,3), dtype=float
            The new particle positions

        """
        if not self.children:
            if not arrnx3.shape[0] == 1:
                raise ValueError('Trying to set position of {} with more than one'
                                 'coordinate: {}'.format(self, arrnx3))
            self.pos = np.squeeze(arrnx3)
        else:
            for atom, coords in zip(self._particles(include_ports=False), arrnx3):
                atom.pos = coords

    @xyz_with_ports.setter
    def xyz_with_ports(self, arrnx3):
        """Set the positions of the particles in the Compound, including the Ports.

        Parameters
        ----------
        arrnx3 : np.ndarray, shape=(n,3), dtype=float
            The new particle positions

        """
        if not self.children:
            if not arrnx3.shape[0] == 1:
                raise ValueError('Trying to set position of {} with more than one'
                                 'coordinate: {}'.format(self, arrnx3))
            self.pos = np.squeeze(arrnx3)
        else:
            for atom, coords in zip(self._particles(include_ports=True), arrnx3):
                atom.pos = coords

    @property
    def center(self):
        """The cartesian center of the Compound based on its Particles.

        Returns
        -------
        np.ndarray, shape=(3,), dtype=float
            The cartesian center of the Compound based on its Particles

        """
        if self.xyz.any():
            return np.mean(self.xyz, axis=0)

    @property
    def boundingbox(self):
        """Compute the bounding box of the compound.

        Returns
        -------
        mb.Box
            The bounding box for this Compound

        """
        xyz = self.xyz
        return Box(mins=xyz.min(axis=0), maxs=xyz.max(axis=0))

    def min_periodic_distance(self, xyz0, xyz1):
        """Vectorized distance calculation considering minimum image.

        Parameters
        ----------
        xyz0 : np.ndarray, shape=(3,), dtype=float
            Coordinates of first point
        xyz1 : np.ndarray, shape=(3,), dtype=float
            Coordinates of second point

        Returns
        -------
        float
            Vectorized distance between the two points following minimum
            image convention

        """
        d = np.abs(xyz0 - xyz1)
        d = np.where(d > 0.5 * self.periodicity, self.periodicity - d, d)
        return np.sqrt((d ** 2).sum(axis=-1))

    def particles_in_range(self, compound, dmax, max_particles=20, particle_kdtree=None,
                           particle_array=None):
        """Find particles within a specified range of another particle.

        Parameters
        ----------
        compound : mb.Compound
            Reference particle to find other particles in range of
        dmax : float
            Maximum distance from 'compound' to look for Particles
        max_particles : int, optional, default=20
            Maximum number of Particles to return
        particle_kdtree : mb.PeriodicCKDTree, optional
            KD-tree for looking up nearest neighbors. If not provided, a KD-
            tree will be generated from all Particles in self
        particle_array : np.ndarray, shape=(n,), dtype=mb.Compound, optional
            Array of possible particles to consider for return. If not
            provided, this defaults to all Particles in self

        Returns
        -------
        np.ndarray, shape=(n,), dtype=mb.Compound
            Particles in range of compound according to user-defined limits

        See Also
        --------
        periodic_kdtree.PerioidicCKDTree : mBuild implementation of kd-trees
        scipy.spatial.ckdtree : Further details on kd-trees

        """
        if particle_kdtree is None:
            particle_kdtree = PeriodicCKDTree(data=self.xyz, bounds=self.periodicity)
        _, idxs = particle_kdtree.query(compound.pos, k=max_particles, distance_upper_bound=dmax)
        idxs = idxs[idxs != self.n_particles]
        if particle_array is None:
            particle_array = np.array(list(self.particles()))
        return particle_array[idxs]

    def visualize(self, show_ports=False):
        """Visualize the Compound using nglview.

        Allows for visualization of a Compound within a Jupyter Notebook.

        Parameters
        ----------
        show_ports : bool, optional, default=False
            Visualize Ports in addition to Particles

        """
        nglview = import_('nglview')
        if run_from_ipython():
            structure = self.to_trajectory(show_ports)
            return nglview.show_mdtraj(structure)
        else:
            raise RuntimeError('Visualization is only supported in Jupyter '
                               'Notebooks.')

    def update_coordinates(self, filename, update_port_locations=True):
        """Update the coordinates of this Compound from a file.

        Parameters
        ----------
        filename : str
            Name of file from which to load coordinates. Supported file types
            are the same as those supported by load()
        update_port_locations : bool, optional, default=True
            Update the locations of Ports so that they are shifted along with
            their anchor particles.  Note: This conserves the location of
            Ports with respect to the anchor Particle, but does not conserve
            the orientation of Ports with respect to the molecule as a whole.

        See Also
        --------
        load : Load coordinates from a file

        """
        if update_port_locations:
            xyz_init = self.xyz
            load(filename, compound=self, coords_only=True)
            self._update_port_locations(xyz_init)
        else:
            load(filename, compound=self, coords_only=True)

    def _update_port_locations(self, initial_coordinates):
        """Adjust port locations after particles have moved

        Compares the locations of Particles between 'self' and an array of
        reference coordinates.  Shifts Ports in accordance with how far anchors 
        have been moved.  This conserves the location of Ports with respect to 
        their anchor Particles, but does not conserve the orientation of Ports 
        with respect to the molecule as a whole.

        Parameters
        ----------
        initial_coordinates : np.ndarray, shape=(n, 3), dtype=float
            Reference coordinates to use for comparing how far anchor Particles
            have shifted.

        """
        particles = list(self.particles())
        for port in self.all_ports():
            if port.anchor:
                idx = particles.index(port.anchor)
                shift = particles[idx].pos - initial_coordinates[idx]
                port.translate(shift)

    def _kick(self):
        """Slightly adjust all coordinates in a Compound

        Provides a slight adjustment to coordinates to kick them out of local 
        energy minima.
        """
        xyz_init = self.xyz
        for particle in self.particles():
            particle.pos += (np.random.rand(3,) - 0.5) / 100
        self._update_port_locations(xyz_init)

    def energy_minimization(self, steps=2500, algorithm='cg',
                            forcefield='UFF'):
        """Perform an energy minimization on a Compound

        Utilizes Open Babel (http://openbabel.org/docs/dev/) to perform an
        energy minimization/geometry optimization on a Compound by applying
        a generic force field.

        This function is primarily intended to be used on smaller components,
        with sizes on the order of 10's to 100's of particles, as the energy
        minimization scales poorly with the number of particles.

        Parameters
        ----------
        steps : int, optionl, default=1000
            The number of optimization iterations
        algorithm : str, optional, default='cg'
            The energy minimization algorithm.  Valid options are 'steep', 
            'cg', and 'md', corresponding to steepest descent, conjugate
            gradient, and equilibrium molecular dynamics respectively.
        forcefield : str, optional, default='UFF'
            The generic force field to apply to the Compound for minimization.
            Valid options are 'MMFF94', 'MMFF94s', ''UFF', 'GAFF', and 'Ghemical'.
            Please refer to the Open Babel documentation (http://open-babel.
            readthedocs.io/en/latest/Forcefields/Overview.html) when considering 
            your choice of force field.

        References
        ----------
        .. [1] O'Boyle, N.M.; Banck, M.; James, C.A.; Morley, C.; 
               Vandermeersch, T.; Hutchison, G.R. "Open Babel: An open
               chemical toolbox." (2011) J. Cheminf. 3, 33
        .. [2] Open Babel, version X.X.X http://openbabel.org, (installed
               Month Year)

        If using the 'MMFF94' force field please also cite the following:
        .. [3] T.A. Halgren, "Merck molecular force field. I. Basis, form,
               scope, parameterization, and performance of MMFF94." (1996)
               J. Comput. Chem. 17, 490-519
        .. [4] T.A. Halgren, "Merck molecular force field. II. MMFF94 van der
               Waals and electrostatic parameters for intermolecular
               interactions." (1996) J. Comput. Chem. 17, 520-552
        .. [5] T.A. Halgren, "Merck molecular force field. III. Molecular
               geometries and vibrational frequencies for MMFF94." (1996)
               J. Comput. Chem. 17, 553-586
        .. [6] T.A. Halgren and R.B. Nachbar, "Merck molecular force field.
               IV. Conformational energies and geometries for MMFF94." (1996)
               J. Comput. Chem. 17, 587-615
        .. [7] T.A. Halgren, "Merck molecular force field. V. Extension of
               MMFF94 using experimental data, additional computational data,
               and empirical rules." (1996) J. Comput. Chem. 17, 616-641

        If using the 'MMFF94s' force field please cite the above along with:
        .. [8] T.A. Halgren, "MMFF VI. MMFF94s option for energy minimization
               studies." (1999) J. Comput. Chem. 20, 720-729

        If using the 'UFF' force field please cite the following:
        .. [3] Rappe, A.K., Casewit, C.J., Colwell, K.S., Goddard, W.A. III,
               Skiff, W.M. "UFF, a full periodic table force field for
               molecular mechanics and molecular dynamics simulations." (1992)
               J. Am. Chem. Soc. 114, 10024-10039

        If using the 'GAFF' force field please cite the following:
        .. [3] Wang, J., Wolf, R.M., Caldwell, J.W., Kollman, P.A., Case, D.A.
               "Development and testing of a general AMBER force field" (2004)
               J. Comput. Chem. 25, 1157-1174

        If using the 'Ghemical' force field please cite the following:
        .. [3] T. Hassinen and M. Perakyla, "New energy terms for reduced 
               protein models implemented in an off-lattice force field" (2001)
               J. Comput. Chem. 22, 1229-1242
        """
        openbabel = import_('openbabel')

        for particle in self.particles():
            try:
                elem.get_by_symbol(particle.name)
            except KeyError:
                raise MBuildError("Element name {} not recognized. Cannot "
                                  "perform minimization."
                                  "".format(particle.name)) from None

        tmp_dir = tempfile.mkdtemp()
        original = clone(self)
        self._kick()
        self.save(os.path.join(tmp_dir,'un-minimized.mol2'))
        obConversion = openbabel.OBConversion()
        obConversion.SetInAndOutFormats("mol2", "mol2")
        mol = openbabel.OBMol()

        obConversion.ReadFile(mol, os.path.join(tmp_dir, "un-minimized.mol2"))

        ff = openbabel.OBForceField.FindForceField(forcefield)
        if ff is None:
            raise MBuildError("Force field '{}' not supported for energy "
                              "minimization. Valid force fields are 'MMFF94', "
                              "'MMFF94s', 'UFF', 'GAFF', and 'Ghemical'."
                              "".format(forcefield))
        warn("Performing energy minimization using the Open Babel package. Please "
             "refer to the documentation to find the appropriate citations for "
             "Open Babel and the {} force field".format(forcefield))
        ff.Setup(mol)
        if algorithm == 'steep':
            ff.SteepestDescent(steps)
        elif algorithm == 'md':
            ff.MolecularDynamicsTakeNSteps(steps, 300)
        elif algorithm == 'cg':
            ff.ConjugateGradients(steps)
        else:
            raise MBuildError("Invalid minimization algorithm. Valid options "
                              "are 'steep', 'cg', and 'md'.")
        ff.UpdateCoordinates(mol)

        obConversion.WriteFile(mol, os.path.join(tmp_dir, 'minimized.mol2'))
        self.update_coordinates(os.path.join(tmp_dir, 'minimized.mol2'))

    def save(self, filename, show_ports=False, forcefield_name=None,
             forcefield_files=None, box=None, overwrite=False, residues=None,
             **kwargs):
        """Save the Compound to a file.

        Parameters
        ----------
        filename : str
            Filesystem path in which to save the trajectory. The extension or
            prefix will be parsed and control the format. Supported
            extensions are: 'hoomdxml', 'gsd', 'gro', 'top', 'lammps', 'lmp'
        show_ports : bool, optional, default=False
            Save ports contained within the compound.
        forcefield_name : str, optional, default=None
            Apply a forcefield to the output file using a forcefield provided
            by the `foyer` package.
        forcefield_name : str, optional, default=None
            Apply a forcefield to the output file using the `foyer` package and
            a specific forcefield.xml file.
        box : mb.Box, optional, default=self.boundingbox (with buffer)
            Box information to be written to the output file. If 'None', a
            bounding box is used with 0.25nm buffers at each face to avoid
            overlapping atoms.
        overwrite : bool, optional, default=False
            Overwrite if the filename already exists

        Other Parameters
        ----------------
        ref_distance : float, optional, default=1.0
            Normalization factor used when saving to .gsd and .hoomdxml formats
            for converting distance values to reduced units.
        ref_energy : float, optional, default=1.0
            Normalization factor used when saving to .gsd and .hoomdxml formats
            for converting energy values to reduced units.
        ref_mass : float, optional, default=1.0
            Normalization factor used when saving to .gsd and .hoomdxml formats
            for converting mass values to reduced units.

        See Also
        --------
        formats.gsdwrite.write_gsd : Write to GSD format
        formats.hoomdxml.write_hoomdxml : Write to Hoomd XML format
        formats.lammpsdata.write_lammpsdata : Write to LAMMPS data format

        """
        extension = os.path.splitext(filename)[-1]
        if extension == '.xyz':
            traj = self.to_trajectory(show_ports=show_ports)
            traj.save(filename)
            return

        # Savers supported by mbuild.formats
        savers = {'.hoomdxml': write_hoomdxml,
                  '.gsd': write_gsd,
                  '.lammps': write_lammpsdata,
                  '.lmp': write_lammpsdata}

        try:
            saver = savers[extension]
        except KeyError:
            saver = None

        if os.path.exists(filename) and not overwrite:
            raise IOError('{0} exists; not overwriting'.format(filename))

        # pad non periodic faces with .25nm buffers
        if box is None:
            box = self.boundingbox
            for dim, val in enumerate(self.periodicity):
                if val:
                    box.maxs[dim] = val
                    box.mins[dim] = 0.0
                if not val:
                    box.maxs[dim] += 0.25
                    box.mins[dim] -= 0.25

        structure = self.to_parmed(box=box, residues=residues)

        # Apply a force field with foyer if specified
        if forcefield_name or forcefield_files:
            from foyer import Forcefield
            ff = Forcefield(forcefield_files=forcefield_files,
                            name=forcefield_name)
            structure = ff.apply(structure)

        # Provide a warning if rigid_ids are not sequential from 0
        if self.contains_rigid:
            unique_rigid_ids = sorted(set([p.rigid_id 
                                           for p in self.rigid_particles()]))
            if max(unique_rigid_ids) != len(unique_rigid_ids) - 1:
                warn("Unique rigid body IDs are not sequential starting from zero.")

        if saver:  # mBuild supported saver.
<<<<<<< HEAD
            saver(filename=filename, box=box, structure=structure, **kwargs)
=======
            if extension in ['.hoomdxml']:
                kwargs['rigid_bodies'] = [p.rigid_id for p in self.particles()]
            saver(filename=filename, structure=structure, box=box, **kwargs)
>>>>>>> 3072c6cf
        else:  # ParmEd supported saver.
            structure.save(filename, overwrite=overwrite, **kwargs)

    def translate(self, by):
        """Translate the Compound by a vector

        Parameters
        ----------
        by : np.ndarray, shape=(3,), dtype=float

        """
        new_positions = _translate(self.xyz_with_ports, by)
        self.xyz_with_ports = new_positions

    def translate_to(self, pos):
        """Translate the Compound to a specific position

        Parameters
        ----------
        pos : np.ndarray, shape=3(,), dtype=float

        """
        self.translate(pos - self.center)

    def rotate(self, theta, around):
        """Rotate Compound around an arbitrary vector.

        Parameters
        ----------
        theta : float
            The angle by which to rotate the Compound, in radians.
        around : np.ndarray, shape=(3,), dtype=float
            The vector about which to rotate the Compound.

        """
        new_positions = _rotate(self.xyz_with_ports, theta, around)
        self.xyz_with_ports = new_positions

    def spin(self, theta, around):
        """Rotate Compound in place around an arbitrary vector.

        Parameters
        ----------
        theta : float
            The angle by which to rotate the Compound, in radians.
        around : np.ndarray, shape=(3,), dtype=float
            The axis about which to spin the Compound.

        """
        around = np.asarray(around).reshape(3)
        center_pos = self.center
        self.translate(-center_pos)
        self.rotate(theta, around)
        self.translate(center_pos)

    # Interface to Trajectory for reading/writing .pdb and .mol2 files.
    # -----------------------------------------------------------------
    def from_trajectory(self, traj, frame=-1, coords_only=False):
        """Extract atoms and bonds from a md.Trajectory.

        Will create sub-compounds for every chain if there is more than one
        and sub-sub-compounds for every residue.

        Parameters
        ----------
        traj : mdtraj.Trajectory
            The trajectory to load.
        frame : int, optional, default=-1 (last)
            The frame to take coordinates from.
        coords_only : bool, optional, default=False
            Only read coordinate information

        """
        if coords_only:
            if traj.n_atoms != self.n_particles:
                raise ValueError('Number of atoms in {traj} does not match'
                                 ' {self}'.format(**locals()))
            atoms_particles = zip(traj.topology.atoms,
                                  self._particles(include_ports=False))
            for mdtraj_atom, particle in atoms_particles:
                particle.pos = traj.xyz[frame, mdtraj_atom.index]
            return

        atom_mapping = dict()
        for chain in traj.topology.chains:
            if traj.topology.n_chains > 1:
                chain_compound = Compound()
                self.add(chain_compound, 'chain[$]')
            else:
                chain_compound = self
            for res in chain.residues:
                for atom in res.atoms:
                    new_atom = Particle(name=str(atom.name), pos=traj.xyz[frame, atom.index])
                    chain_compound.add(new_atom, label='{0}[$]'.format(atom.name))
                    atom_mapping[atom] = new_atom

        for mdtraj_atom1, mdtraj_atom2 in traj.topology.bonds:
            atom1 = atom_mapping[mdtraj_atom1]
            atom2 = atom_mapping[mdtraj_atom2]
            self.add_bond((atom1, atom2))

        if np.any(traj.unitcell_lengths) and np.any(traj.unitcell_lengths[0]):
            self.periodicity = traj.unitcell_lengths[0]
        else:
            self.periodicity = np.array([0., 0., 0.])

    def to_trajectory(self, show_ports=False, chains=None,
                      residues=None):
        """Convert to an md.Trajectory and flatten the compound.

        Parameters
        ----------
        show_ports : bool, optional, default=False
            Include all port atoms when converting to trajectory.
        chains : mb.Compound or list of mb.Compound
            Chain types to add to the topology
        residues : mb.Compound or list of mb.Compound
            Residue types to add to the topology

        Returns
        -------
        trajectory : md.Trajectory

        See also
        --------
        _to_topology

        """
        atom_list = [particle for particle in self.particles(show_ports)]

        top = self._to_topology(atom_list, chains, residues)

        # Coordinates.
        xyz = np.ndarray(shape=(1, top.n_atoms, 3), dtype='float')
        for idx, atom in enumerate(atom_list):
            xyz[0, idx] = atom.pos

        # Unitcell information.
        box = self.boundingbox
        unitcell_lengths = np.empty(3)
        for dim, val in enumerate(self.periodicity):
            if val:
                unitcell_lengths[dim] = val
            else:
                unitcell_lengths[dim] = box.lengths[dim]

        return md.Trajectory(xyz, top, unitcell_lengths=unitcell_lengths,
                             unitcell_angles=np.array([90, 90, 90]))

    def _to_topology(self, atom_list, chains=None, residues=None):
        """Create a mdtraj.Topology from a Compound.

        Parameters
        ----------
        atom_list : list of mb.Compound
            Atoms to include in the topology
        chains : mb.Compound or list of mb.Compound
            Chain types to add to the topology
        residues : mb.Compound or list of mb.Compound
            Residue types to add to the topology

        Returns
        -------
        top : mdtraj.Topology

        See Also
        --------
        mdtraj.Topology : Details on the mdtraj Topology object

        """
        from mdtraj.core.element import get_by_symbol
        from mdtraj.core.topology import Topology

        if isinstance(chains, string_types):
            chains = [chains]
        if isinstance(chains, (list, set)):
            chains = tuple(chains)

        if isinstance(residues, string_types):
            residues = [residues]
        if isinstance(residues, (list, set)):
            residues = tuple(residues)
        top = Topology()
        atom_mapping = {}

        default_chain = top.add_chain()
        default_residue = top.add_residue('RES', default_chain)

        compound_residue_map = dict()
        atom_residue_map = dict()
        compound_chain_map = dict()
        atom_chain_map = dict()

        for atom in atom_list:
            # Chains
            if chains:
                if atom.name in chains:
                    current_chain = top.add_chain()
                    compound_chain_map[atom] = current_chain
                else:
                    for parent in atom.ancestors():
                        if chains and parent.name in chains:
                            if parent not in compound_chain_map:
                                current_chain = top.add_chain()
                                compound_chain_map[parent] = current_chain
                                current_residue = top.add_residue('RES', current_chain)
                            break
                    else:
                        current_chain = default_chain
            else:
                current_chain = default_chain
            atom_chain_map[atom] = current_chain

            # Residues
            if residues:
                if atom.name in residues:
                    current_residue = top.add_residue(atom.name, current_chain)
                    compound_residue_map[atom] = current_residue
                else:
                    for parent in atom.ancestors():
                        if residues and parent.name in residues:
                            if parent not in compound_residue_map:
                                current_residue = top.add_residue(parent.name, current_chain)
                                compound_residue_map[parent] = current_residue
                            break
                    else:
                        current_residue = default_residue
            else:
                if chains:
                    try: # Grab the default residue from the custom chain.
                        current_residue = next(current_chain.residues)
                    except StopIteration: # Add the residue to the current chain
                        current_residue = top.add_residue('RES', current_chain)
                else: # Grab the default chain's default residue
                    current_residue = default_residue
            atom_residue_map[atom] = current_residue

            # Add the actual atoms
            try:
                elem = get_by_symbol(atom.name)
            except KeyError:
                elem = get_by_symbol("VS")
            at = top.add_atom(atom.name, elem, atom_residue_map[atom])
            at.charge = atom.charge
            atom_mapping[atom] = at

        # Remove empty default residues.
        chains_to_remove = [chain for chain in top.chains if chain.n_atoms == 0]
        residues_to_remove = [res for res in top.residues if res.n_atoms == 0]
        for chain in chains_to_remove:
            top._chains.remove(chain)
        for res in residues_to_remove:
            for chain in top.chains:
                try:
                    chain._residues.remove(res)
                except ValueError:  # Already gone.
                    pass

        for atom1, atom2 in self.bonds():
            # Ensure that both atoms are part of the compound. This becomes an
            # issue if you try to convert a sub-compound to a topology which is
            # bonded to a different subcompound.
            if all(a in atom_mapping.keys() for a in [atom1, atom2]):
                top.add_bond(atom_mapping[atom1], atom_mapping[atom2])
        return top

    def from_parmed(self, structure, coords_only=False):
        """Extract atoms and bonds from a pmd.Structure.

        Will create sub-compounds for every chain if there is more than one
        and sub-sub-compounds for every residue.

        Parameters
        ----------
        structure : pmd.Structure
            The structure to load.
        coords_only : bool
            Set preexisting atoms in compound to coordinates given by structure.

        """
        if coords_only:
            if len(structure.atoms) != self.n_particles:
                raise ValueError('Number of atoms in {structure} does not match'
                                 ' {self}'.format(**locals()))
            atoms_particles = zip(structure.atoms,
                                  self._particles(include_ports=False))
            for parmed_atom, particle in atoms_particles:
                particle.pos = structure.coordinates[parmed_atom.idx]
            return

        atom_mapping = dict()
        chain_id = None
        chains = defaultdict(list)
        for residue in structure.residues:
            chains[residue.chain].append(residue)

        for chain, residues in chains.items():
            if len(chains) > 1:
                chain_compound = Compound()
                self.add(chain_compound, chain_id)
            else:
                chain_compound = self
            for residue in residues:
                for atom in residue.atoms:
                    new_atom = Particle(name=str(atom.name), pos=structure.coordinates[atom.idx])
                    chain_compound.add(new_atom, label='{0}[$]'.format(atom.name))
                    atom_mapping[atom] = new_atom
                    print('Added', atom, residue)

        for bond in structure.bonds:
            atom1 = atom_mapping[bond.atom1]
            atom2 = atom_mapping[bond.atom2]
            self.add_bond((atom1, atom2))

        if structure.box is not None:
            self.periodicity = structure.box[0:3]
        else:
            self.periodicity = np.array([0., 0., 0.])

    def to_parmed(self, box, title='', residues=None):
        """Create a ParmEd Structure from a Compound.

        Parameters
        ----------
        title : str, optional, default=self.name
            Title/name of the ParmEd Structure

        Returns
        -------
        parmed.structure.Structure
            ParmEd Structure object converted from self

        See Also
        --------
        parmed.structure.Structure : Details on the ParmEd Structure object

        """
        structure = pmd.Structure()
        structure.title = title if title else self.name
        atom_mapping = {}  # For creating bonds below
        guessed_elements = set()

        if isinstance(residues, string_types):
            residues = [residues]
        if isinstance(residues, (list, set)):
            residues = tuple(residues)

        default_residue = pmd.Residue('RES')
        compound_residue_map = dict()
        atom_residue_map = dict()

        for atom in self.particles():
            if residues and atom.name in residues:
                current_residue = pmd.Residue(atom.name)
                atom_residue_map[atom] = current_residue
                compound_residue_map[atom] = current_residue
            elif residues:
                for parent in atom.ancestors():
                    if residues and parent.name in residues:
                        if parent not in compound_residue_map:
                            current_residue = pmd.Residue(parent.name)
                            compound_residue_map[parent] = current_residue
                        atom_residue_map[atom] = current_residue
                        break
                else:  # Did not find specified residues in ancestors.
                    current_residue = default_residue
                    atom_residue_map[atom] = current_residue
            else:
                current_residue = default_residue
                atom_residue_map[atom] = current_residue

            if current_residue not in structure.residues:
                structure.residues.append(current_residue)

            atomic_number = None
            name = ''.join(char for char in atom.name if not char.isdigit())
            try: atomic_number = AtomicNum[atom.name]
            except KeyError:
                element = element_by_name(atom.name)
                if name not in guessed_elements:
                    warn('Guessing that "{}" is element: "{}"'.format(atom, element))
                    guessed_elements.add(name)
            else:
                element = atom.name

            atomic_number = atomic_number or AtomicNum[element]
            mass = Mass[element]
            pmd_atom = pmd.Atom(atomic_number=atomic_number, name=atom.name,
                                mass=mass)
            pmd_atom.xx, pmd_atom.xy, pmd_atom.xz = atom.pos * 10  # Angstroms

            residue = atom_residue_map[atom]
            structure.add_atom(pmd_atom, resname=residue.name,
                               resnum=residue.idx)

            atom_mapping[atom] = pmd_atom

        structure.residues.claim()

        for atom1, atom2 in self.bonds():
            bond = pmd.Bond(atom_mapping[atom1], atom_mapping[atom2])
            structure.bonds.append(bond)

        box_vector = np.empty(6)
        box_vector[3] = box_vector[4] = box_vector[5] = 90.0
        for dim, val in enumerate(self.periodicity):
            box_vector[dim] = box.lengths[dim] * 10
        structure.box = box_vector
        return structure

    def to_intermol(self, molecule_types=None):
        """Create an InterMol system from a Compound.

        Parameters
        ----------
        molecule_types : list or tuple of subclasses of Compound

        Returns
        -------
        intermol_system : intermol.system.System

        """
        from intermol.atom import Atom as InterMolAtom
        from intermol.molecule import Molecule
        from intermol.system import System
        import simtk.unit as u

        if isinstance(molecule_types, list):
            molecule_types = tuple(molecule_types)
        elif molecule_types is None:
            molecule_types = (type(self),)
        intermol_system = System()

        last_molecule_compound = None
        for atom_index, atom in enumerate(self.particles()):
            for parent in atom.ancestors():
                # Don't want inheritance via isinstance().
                if type(parent) in molecule_types:
                    # Check if we have encountered this molecule type before.
                    if parent.name not in intermol_system.molecule_types:
                        self._add_intermol_molecule_type(intermol_system, parent)
                    if parent != last_molecule_compound:
                        last_molecule_compound = parent
                        last_molecule = Molecule(name=parent.name)
                        intermol_system.add_molecule(last_molecule)
                    break
            else:
                # Should never happen if molecule_types only contains type(self)
                raise ValueError('Found an atom {} that is not part of any of '
                                 'the specified molecule types {}'.format(atom, molecule_types))

            # Add the actual intermol atoms.
            intermol_atom = InterMolAtom(atom_index + 1, name=atom.name,
                                         residue_index=1, residue_name='RES')
            intermol_atom.position = atom.pos * u.nanometers
            last_molecule.add_atom(intermol_atom)
        return intermol_system

    @staticmethod
    def _add_intermol_molecule_type(intermol_system, parent):
        """Create a molecule type for the parent and add bonds. """
        from intermol.moleculetype import MoleculeType
        from intermol.forces.bond import Bond as InterMolBond

        molecule_type = MoleculeType(name=parent.name)
        intermol_system.add_molecule_type(molecule_type)

        for index, parent_atom in enumerate(parent.particles()):
            parent_atom.index = index + 1

        for atom1, atom2 in parent.bonds():
            intermol_bond = InterMolBond(atom1.index, atom2.index)
            molecule_type.bonds.add(intermol_bond)

    def __getitem__(self, selection):
        if isinstance(selection, integer_types):
            return list(self.particles())[selection]
        if isinstance(selection, string_types):
            return self.labels.get(selection)

    def __repr__(self):
        descr = list('<')
        descr.append(self.name + ' ')

        if self.children:
            descr.append('{:d} particles, '.format(self.n_particles))
            if any(self.periodicity):
                descr.append('periodicity: {}, '.format(self.periodicity))
            else:
                descr.append('non-periodic, ')
        else:
            descr.append('pos=({: .4f},{: .4f},{: .4f}), '.format(*self.pos))

        descr.append('{:d} bonds, '.format(self.n_bonds))

        descr.append('id: {}>'.format(id(self)))
        return ''.join(descr)

    def _clone(self, clone_of=None, root_container=None):
        """A faster alternative to deepcopying.

        Does not resolve circular dependencies. This should be safe provided
        you never try to add the top of a Compound hierarchy to a
        sub-Compound. Clones compound hierarchy only, not the bonds.
        """
        if root_container is None:
            root_container = self
        if clone_of is None:
            clone_of = dict()

        # If this compound has already been cloned, return that.
        if self in clone_of:
            return clone_of[self]

        # Otherwise we make a new clone.
        cls = self.__class__
        newone = cls.__new__(cls)

        # Remember that we're cloning the new one of self.
        clone_of[self] = newone

        newone.name = deepcopy(self.name)
        newone.periodicity = deepcopy(self.periodicity)
        newone._pos = deepcopy(self._pos)
        newone.charge = deepcopy(self.charge)
        newone.port_particle = deepcopy(self.port_particle)
        newone._check_if_contains_rigid_bodies = deepcopy(self._check_if_contains_rigid_bodies)
        newone._contains_rigid = deepcopy(self._contains_rigid)
        newone._rigid_id = deepcopy(self._rigid_id)
        if hasattr(self, 'index'):
            newone.index = deepcopy(self.index)

        if self.children is None:
            newone.children = None
        else:
            newone.children = OrderedSet()
        # Parent should be None initially.
        newone.parent = None
        newone.labels = OrderedDict()
        newone.referrers = set()
        newone.bond_graph = None

        # Add children to clone.
        if self.children:
            for child in self.children:
                newchild = child._clone(clone_of, root_container)
                newone.children.add(newchild)
                newchild.parent = newone

        # Copy labels, except bonds with atoms outside the hierarchy.
        if self.labels:
            for label, compound in self.labels.items():
                if not isinstance(compound, list):
                    newone.labels[label] = compound._clone(clone_of, root_container)
                    compound.referrers.add(clone_of[compound])
                else:
                    # compound is a list of compounds, so we create an empty
                    # list, and add the clones of the original list elements.
                    newone.labels[label] = []
                    for subpart in compound:
                        newone.labels[label].append(subpart._clone(clone_of, root_container))
                        # Referrers must have been handled already, or the will be handled

        return newone

    def _clone_bonds(self, clone_of=None):
        newone = clone_of[self]
        for c1, c2 in self.bonds():
            try:
                newone.add_bond((clone_of[c1], clone_of[c2]))
            except KeyError:
                raise MBuildError("Cloning failed. Compound contains bonds to "
                                  "Particles outside of its containment hierarchy.")


Particle = Compound<|MERGE_RESOLUTION|>--- conflicted
+++ resolved
@@ -30,14 +30,10 @@
 from mbuild.utils.io import run_from_ipython, import_
 from mbuild.coordinate_transform import _translate, _rotate
 
-<<<<<<< HEAD
-def load(filename, relative_to_module=None, compound=None, coords_only=False, **kwargs):
-    """Load a file into an mBuild Compound.
-=======
+
 def load(filename, relative_to_module=None, compound=None, coords_only=False,
          rigid=False, **kwargs):
     """Load a file into an mbuild compound.
->>>>>>> 3072c6cf
 
     Files are read using the MDTraj package. Please refer to http://mdtraj.org/
     1.8.0/load_functions.html for supported formats.
@@ -55,17 +51,18 @@
         Existing compound to load atom and bond information into.
     coords_only : bool, optional, default=False
         Only load the coordinates into an existing compoint.
-<<<<<<< HEAD
-    ref_distance : float, default=1.0
+    rigid : bool, optional, default=False
+        Treat the compound as a rigid body
+    **kwargs : keyword arguments
+        Arbitrary keyword arguments.
+
+    Args:
+      **ref_distance : float, default=1.0
         Reference distance for conversion to reduced units
-    ref_mass : float, default=1.0
+      **ref_mass : float, default=1.0
         Reference mass for conversion to reduced units
-    ref_energy : float, default=1.0
+      **ref_energy : float, default=1.0
         Reference energy for conversion to reduced units
-=======
-    rigid : bool, optional
-        Treat the compound as a rigid body
->>>>>>> 3072c6cf
 
     Returns
     -------
@@ -1332,13 +1329,9 @@
                 warn("Unique rigid body IDs are not sequential starting from zero.")
 
         if saver:  # mBuild supported saver.
-<<<<<<< HEAD
-            saver(filename=filename, box=box, structure=structure, **kwargs)
-=======
             if extension in ['.hoomdxml']:
                 kwargs['rigid_bodies'] = [p.rigid_id for p in self.particles()]
-            saver(filename=filename, structure=structure, box=box, **kwargs)
->>>>>>> 3072c6cf
+            saver(filename=filename, box=box, structure=structure, **kwargs)
         else:  # ParmEd supported saver.
             structure.save(filename, overwrite=overwrite, **kwargs)
 
