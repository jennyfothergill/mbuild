import os

import numpy as np
import parmed as pmd
import pytest

import mbuild as mb
from mbuild.exceptions import MBuildError
from mbuild.utils.io import get_fn, has_intermol, has_openbabel
from mbuild.tests.base_test import BaseTest


class TestCompound(BaseTest):

    def test_load_and_create(self):
        mb.load(get_fn('methyl.pdb'))

    def test_update_from_file(self, ch3):
        ch3.update_coordinates(get_fn("methyl.pdb"))

    def test_save_simple(self, ch3):
        extensions = ['.xyz', '.pdb', '.mol2']
        for ext in extensions:
            outfile = 'methyl_out' + ext
            ch3.save(filename=outfile)
            assert os.path.exists(outfile)

    def test_save_overwrite(self, ch3):
        extensions = ['.gsd', '.hoomdxml', '.lammps', '.lmp']
        for ext in extensions:
            outfile = 'lyhtem' + ext
            ch3.save(filename=outfile)
            ch3.save(filename=outfile, overwrite=True)
            with pytest.raises(IOError):
                ch3.save(filename=outfile, overwrite=False)

    def test_save_forcefield(self, methane):
        exts = ['.gsd', '.hoomdxml', '.lammps', '.lmp', '.top', '.gro',
                '.mol2', '.pdb', '.xyz']
        for ext in exts:
            methane.save('lythem' + ext,
                         forcefield_name='oplsaa',
                         overwrite=True)

    def test_save_resnames(self, ch3, h2o):
        system = mb.Compound([ch3, h2o])
        system.save('resnames.gro', residues=['CH3', 'H2O'])

        struct = pmd.load_file('resnames.gro')
        assert struct.residues[0].name == 'CH3'
        assert struct.residues[1].name == 'H2O'

    def test_batch_add(self, ethane, h2o):
        compound = mb.Compound()
        compound.add([ethane, h2o])
        assert compound.n_particles == 8 + 3
        assert compound.n_bonds == 7 + 2

    def test_init_with_subcompounds1(self, ethane):
        compound = mb.Compound(ethane)
        assert compound.n_particles == 8
        assert compound.n_bonds == 7

    def test_init_with_subcompounds2(self, ethane, h2o):
        compound = mb.Compound([ethane, h2o])
        assert compound.n_particles == 8 + 3
        assert compound.n_bonds == 7 + 2

    def test_init_with_subcompounds3(self, ethane, h2o):
        compound = mb.Compound([ethane, [h2o, mb.clone(h2o)]])
        assert compound.n_particles == 8 + 2 * 3
        assert compound.n_bonds == 7 + 2 * 2

    def test_init_with_bad_name(self):
        with pytest.raises(ValueError):
            mb.Compound(name=1)

    def test_add_wrong_input(self, ethane):
        with pytest.raises(ValueError):
            ethane.add('water')

    def test_add_existing_parent(self, ethane, h2o):
        water_in_water = mb.clone(h2o)
        h2o.add(water_in_water)
        with pytest.raises(MBuildError):
            ethane.add(water_in_water)

    def test_add_label_exists(self, ethane, h2o):
        ethane.add(h2o, label='water')
        with pytest.raises(MBuildError):
            ethane.add(mb.clone(h2o), label='water')

    def test_set_pos(self, ethane):
        with pytest.raises(MBuildError):
            ethane.pos = [0, 0, 0]

    def test_xyz(self, ethane):
        xyz = ethane.xyz
        assert xyz.shape == (8, 3)

        xyz = ethane.xyz_with_ports
        assert xyz.shape == (24, 3)

    def test_particles_by_name(self, ethane):
        assert sum(1 for _ in ethane.particles()) == 8

        only_H = ethane.particles_by_name('H')
        assert sum(1 for _ in only_H) == 6

        only_C = ethane.particles_by_name('C')
        assert sum(1 for _ in only_C) == 2

    def test_particles_in_range(self, ethane):
        group = ethane.particles_in_range(ethane[0], 0.141)
        assert sum([1 for x in group if x.name == 'H']) == 3
        assert sum([1 for x in group if x.name == 'C']) == 2

        group = ethane.particles_in_range(ethane[0], 0.141, max_particles=4)
        assert sum([1 for x in group if x.name == 'H']) == 3
        assert sum([1 for x in group if x.name == 'C']) == 1

    def test_generate_bonds(self, ch3):
        ch3.generate_bonds('H', 'H', dmin=0.01, dmax=2.0)
        assert ch3.n_bonds == 3 + 3

    def test_remove_from_box(self, ethane):
        n_ethanes = 5
        box = mb.fill_box(ethane, n_ethanes, [3, 3, 3])
        box.remove(box.children[3])

        n_ethanes -= 1
        assert box.n_particles == n_ethanes * ethane.n_particles
        assert len(box.children) == n_ethanes
        assert box.n_bonds == n_ethanes * ethane.n_bonds
        assert len([meth.referenced_ports()
                    for eth in box.children
                    for meth in eth.children]) == 2 * n_ethanes

    def test_remove(self, ethane):
        hydrogens = ethane.particles_by_name('H')
        ethane.remove(hydrogens)

        assert ethane.n_particles == 2
        assert ethane.n_bonds == 1
        for part in ethane.children:
            assert part.n_bonds == 0

        carbons = ethane.particles_by_name('C')
        ethane.remove(carbons)
        assert ethane.n_particles == 0
        assert ethane.n_bonds == 0
        assert len(ethane.children) == 2
        assert len(ethane.children[0].children) == 1  # Still contains a port

    def test_remove_many(self, ethane):
        ethane.remove([ethane.children[0], ethane.children[1]])

        assert ethane.n_particles == 1
        assert ethane._n_particles() == 0
        assert ethane.n_bonds == 0
        for part in ethane.children:
            assert isinstance(part, mb.Port)

    def test_remove_subcompound(self, ethane):
        methyl = ethane.children[0]
        ethane.remove(methyl)

        assert ethane.n_particles == 4
        assert ethane.n_bonds == 3
        assert len(ethane.children) == 1
        assert len(ethane.children[0].children) == 5  # Still contains a port

        methyl = ethane.children[0]
        ethane.remove(methyl)

        assert ethane.n_particles == 1
        assert ethane._n_particles() == 0
        assert ethane.n_bonds == 0
        assert len(ethane.children) == 0

    def test_remove_no_bond_graph(self):
        compound = mb.Compound()
        particle = mb.Compound(name='C', pos=[0, 0, 0])
        compound.add(particle, 'test-particle')
        compound.remove(particle)
        assert particle not in compound.particles()

    def test_remove_bond(self, ch3):
        ch_bond = list(ch3.bonds())[0]
        ch3.remove_bond(ch_bond)
        assert ch3.n_bonds == 2

        with pytest.warns(UserWarning):
            ch3.remove_bond(ch_bond)

    def test_center(self, methane):
        assert np.array_equal(methane.center, np.array([0, 0, 0]))
        port = mb.Port()
        assert np.allclose(port.center, np.array([0.0, 0.0, 2.5e-3]))

    def test_single_particle(self):
        part = mb.Particle(name='A')
        assert part.n_particles == 1
        assert len(list(part.particles())) == 1
        assert part.xyz.shape == (1, 3)
        assert part.root == part
        assert len(list(part.ancestors())) == 0
        assert next(part.particles_by_name('A')) == part

    def test_name(self):
        with pytest.raises(ValueError):
            mb.Compound(name=1)

    def test_particle_in_particle(self):
        part = mb.Particle(name='A')
        parent = mb.Compound(part)

        assert part.n_particles == 1
        assert len(list(part.particles())) == 1
        assert part.xyz.shape == (1, 3)
        assert part.root == parent
        assert len(list(part.ancestors())) == 1
        assert next(part.particles_by_name('A')) == part

        assert parent.n_particles == 1
        assert len(list(parent.particles())) == 1
        assert parent.xyz.shape == (1, 3)
        assert parent.root == parent
        assert len(list(parent.ancestors())) == 0
        assert next(parent.particles_by_name('A')) == part

    def test_reload(self):
        from mbuild.examples.pmpc.brush import Brush
        from numpy import pi
        # Create a compound and write it to file.
        brush1 = Brush()
        brush1.save("brush1.pdb")

        # Create another compound, rotate it and write it to file.
        brush2 = Brush()
        mb.rotate(brush2, pi/2, [0, 0, 1])
        brush2.save("brush2.pdb")

        # Load brush2.pdb into brush1, modifying the atom positions of brush1.
        brush1.update_coordinates("brush2.pdb")
        brush1.save("modified_brush1.pdb")

        assert brush1['pmpc'].n_particles == 164
        assert brush1['pmpc'].n_bonds == 163
        assert len(brush1['pmpc']['monomer']) == 4
        assert brush1['pmpc']['monomer'][0].n_particles == 41
        assert brush1['pmpc']['monomer'][0].n_bonds == 40

    def test_to_trajectory(self, ethane):
        traj = ethane.to_trajectory()
        assert traj.n_atoms == 8
        assert traj.top.n_bonds == 7
        assert traj.n_chains == 1
        assert traj.n_residues == 1

        traj = ethane.to_trajectory(residues='CH3')
        assert traj.n_atoms == 8
        assert traj.top.n_bonds == 7
        assert traj.n_chains == 1
        assert traj.n_residues == 2
        assert 'CH3' in [res.name for res in traj.top.residues]
        assert all(res.n_atoms == 4 for res in traj.top.residues)

        traj = ethane.to_trajectory(chains='CH3')
        assert traj.n_atoms == 8
        assert traj.top.n_bonds == 7
        assert traj.n_chains == 2
        assert traj.n_residues == 2
        assert all(chain.n_atoms == 4 for chain in traj.top.chains)
        assert all(chain.n_residues == 1 for chain in traj.top.chains)

        methyl = next(iter(ethane.children))
        traj = methyl.to_trajectory()
        assert traj.n_atoms == 4
        assert traj.top.n_bonds == 3
        assert traj.n_chains == 1
        assert traj.n_residues == 1

    def test_resnames_mdtraj(self, h2o, ethane):
        system = mb.Compound([h2o, mb.clone(h2o), ethane])
        traj = system.to_trajectory(residues=['Ethane', 'H2O'])
        residues = list(traj.top.residues)
        assert traj.n_residues == 3
        assert residues[0].name == 'H2O'
        assert residues[1].name == 'H2O'
        assert residues[2].name == 'Ethane'

        traj = system.to_trajectory(residues='Ethane')
        residues = list(traj.top.residues)
        assert traj.n_residues == 2
        assert residues[0].name == 'RES'
        assert residues[1].name == 'Ethane'

        traj = system.to_trajectory(residues=['Ethane'])
        residues = list(traj.top.residues)
        assert traj.n_residues == 2
        assert residues[0].name == 'RES'
        assert residues[1].name == 'Ethane'

        traj = system.to_trajectory()
        residues = list(traj.top.residues)
        assert traj.n_residues == 1
        assert residues[0].name == 'RES'

    def test_chainnames_mdtraj(self, h2o, ethane):
        system = mb.Compound([h2o, mb.clone(h2o), ethane])
        traj = system.to_trajectory(chains=['Ethane', 'H2O'])
        chains = list(traj.top.chains)
        assert traj.n_chains == 3

        traj = system.to_trajectory(chains='Ethane')
        chains = list(traj.top.chains)
        assert traj.n_chains == 2

        traj = system.to_trajectory(chains=['Ethane'])
        chains = list(traj.top.chains)
        assert traj.n_chains == 2

        traj = system.to_trajectory()
        chains = list(traj.top.chains)
        assert traj.n_chains == 1

    @pytest.mark.skipif(not has_intermol, reason="InterMol is not installed")
    def test_intermol_conversion1(self, ethane, h2o):
        compound = mb.Compound([ethane, h2o])

        intermol_system = compound.to_intermol()
        assert len(intermol_system.molecule_types) == 1
        assert 'Compound' in intermol_system.molecule_types
        assert len(intermol_system.molecule_types['Compound'].bonds) == 9

        assert len(intermol_system.molecule_types['Compound'].molecules) == 1
        molecules = list(intermol_system.molecule_types['Compound'].molecules)
        assert len(molecules[0].atoms) == 11

    @pytest.mark.skipif(not has_intermol, reason="InterMol is not installed")
    def test_intermol_conversion2(self, ethane, h2o):
        # 2 distinct Ethane objects.
        compound = mb.Compound([ethane, mb.clone(ethane), h2o])

        molecule_types = [type(ethane), type(h2o)]
        intermol_system = compound.to_intermol(molecule_types=molecule_types)
        assert len(intermol_system.molecule_types) == 2
        assert 'Ethane' in intermol_system.molecule_types
        assert 'H2O' in intermol_system.molecule_types
        assert len(intermol_system.molecule_types['Ethane'].bonds) == 7
        assert len(intermol_system.molecule_types['H2O'].bonds) == 2

        assert len(intermol_system.molecule_types['Ethane'].molecules) == 2
        ethanes = list(intermol_system.molecule_types['Ethane'].molecules)
        assert len(ethanes[0].atoms) == len(ethanes[1].atoms) == 8

        assert len(intermol_system.molecule_types['H2O'].molecules) == 1
        h2os = list(intermol_system.molecule_types['H2O'].molecules)
        assert len(h2os[0].atoms) == 3

    def test_parmed_conversion(self, ethane, h2o):
        compound = mb.Compound([ethane, h2o])

        structure = compound.to_parmed()
        assert structure.title == 'Compound'

        structure = compound.to_parmed(title='eth_h2o')
        assert structure.title == 'eth_h2o'

        assert len(structure.atoms) == 11
        assert len([at for at in structure.atoms if at.element == 6]) == 2
        assert len([at for at in structure.atoms if at.element == 1]) == 8
        assert len([at for at in structure.atoms if at.element == 8]) == 1

        assert len(structure.bonds) == 9

        assert (sum(len(res.atoms) for res in structure.residues) ==
                len(structure.atoms))

        compound2 = mb.Compound()
        compound2.from_parmed(structure)

        assert compound2.n_particles == 11
        assert len([at for at in compound2.particles() if at.name == 'C']) == 2
        assert len([at for at in compound2.particles() if at.name == 'H']) == 8
        assert len([at for at in compound2.particles() if at.name == 'O']) == 1

        assert compound2.n_bonds == 9

    def test_resnames_parmed(self, h2o, ethane):
        system = mb.Compound([h2o, mb.clone(h2o), ethane])
        struct = system.to_parmed(residues=['Ethane', 'H2O'])
        assert len(struct.residues) == 3
        assert struct.residues[0].name == 'H2O'
        assert struct.residues[1].name == 'H2O'
        assert struct.residues[2].name == 'Ethane'
        assert sum(len(res.atoms) for res in struct.residues) == len(struct.atoms)

        struct = system.to_parmed(residues=['Ethane', 'H2O'])
        assert len(struct.residues) == 3
        assert struct.residues[0].name == 'H2O'
        assert struct.residues[1].name == 'H2O'
        assert struct.residues[2].name == 'Ethane'
        assert sum(len(res.atoms) for res in struct.residues) == len(struct.atoms)

        struct = system.to_parmed(residues='Ethane')
        assert len(struct.residues) == 2
        assert struct.residues[0].name == 'RES'
        assert struct.residues[1].name == 'Ethane'
        assert sum(len(res.atoms) for res in struct.residues) == len(struct.atoms)

        struct = system.to_parmed()
        assert len(struct.residues) == 1
        assert struct.residues[0].name == 'RES'
        assert sum(len(res.atoms) for res in struct.residues) == len(struct.atoms)

    def test_parmed_element_guess(self):
        compound = mb.Particle(name='foobar')
        with pytest.warns(UserWarning):
            _ = compound.to_parmed()

        compound = mb.Particle(name='XXXXXX')
        with pytest.warns(UserWarning):
            _ = compound.to_parmed()

    def test_min_periodic_dist(self, ethane):
        compound = mb.Compound(ethane)
        C_pos = np.array([atom.pos for atom in list(compound.particles_by_name('C'))])
        assert round(compound.min_periodic_distance(C_pos[0], C_pos[1]), 2) == 0.14
        compound.periodicity = np.array([0.2, 0.2, 0.2])
        assert round(compound.min_periodic_distance(C_pos[0], C_pos[1]), 2) == 0.06

    def test_bond_graph(self, ch3):
        compound = mb.Compound()
        compound.add(ch3)
        assert compound.n_bonds == 3
        assert all(compound.bond_graph.has_node(particle)
                   for particle in ch3.particles())

        ch3_nobonds = mb.clone(ch3)
        for bond in ch3_nobonds.bonds():
            ch3_nobonds.remove_bond(bond)
        compound.add(ch3_nobonds)
        assert compound.n_bonds == 3
        assert not any(compound.bond_graph.has_node(particle)
                       for particle in ch3_nobonds.particles())

        carbons = list(compound.particles_by_name('C'))
        compound.add_bond((carbons[0], carbons[1]))
        assert compound.n_bonds == 4
        assert all(compound.bond_graph.has_node(particle)
                   for particle in carbons)
        assert any(compound.bond_graph.has_node(particle)
                   for particle in ch3_nobonds.particles())

        compound.remove_bond((carbons[0], carbons[1]))
        assert not any(compound.bond_graph.has_node(particle)
                       for particle in ch3_nobonds.particles())

<<<<<<< HEAD
    @pytest.mark.skipif(not has_openbabel, reason="Open Babel package not installed")
    def test_energy_minimization(self, octane):
        octane.energy_minimization()

    @pytest.mark.skipif(has_openbabel, reason="Open Babel package is installed")
    def test_energy_minimization_openbabel_warn(self, octane):
        with pytest.raises(MBuildError):
            octane.energy_minimization()

    @pytest.mark.skipif(not has_openbabel, reason="Open Babel package not installed")
    def test_energy_minimization_ff(self, octane):
        for ff in ['UFF', 'GAFF', 'MMFF94', 'MMFF94s', 'Ghemical']:
            octane.energy_minimization(forcefield=ff)
        with pytest.raises(MBuildError):
            octane.energy_minimization(forcefield='fakeFF')

    @pytest.mark.skipif(not has_openbabel, reason="Open Babel package not installed")
    def test_energy_minimization_algorithm(self, octane):
        for algorithm in ['cg', 'steep', 'md']:
            octane.energy_minimization(algorithm=algorithm)
        with pytest.raises(MBuildError):
            octane.energy_minimization(algorithm='fakeAlg')

    @pytest.mark.skipif(not has_openbabel, reason="Open Babel package not installed")
    def test_energy_minimization_non_element(self, octane):
        for particle in octane.particles():
            particle.name = 'Q'
        with pytest.warns(RuntimeWarning):
            octane.energy_minimization()
=======

>>>>>>> 76737e8e
<|MERGE_RESOLUTION|>--- conflicted
+++ resolved
@@ -458,7 +458,6 @@
         assert not any(compound.bond_graph.has_node(particle)
                        for particle in ch3_nobonds.particles())
 
-<<<<<<< HEAD
     @pytest.mark.skipif(not has_openbabel, reason="Open Babel package not installed")
     def test_energy_minimization(self, octane):
         octane.energy_minimization()
@@ -487,7 +486,4 @@
         for particle in octane.particles():
             particle.name = 'Q'
         with pytest.warns(RuntimeWarning):
-            octane.energy_minimization()
-=======
-
->>>>>>> 76737e8e
+            octane.energy_minimization()